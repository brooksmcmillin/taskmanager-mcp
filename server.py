import datetime
import logging
from typing import Any

import click
from mcp.server.auth.settings import AuthSettings, ClientRegistrationOptions
from mcp.server.fastmcp.server import FastMCP
from pydantic import AnyHttpUrl
from pydantic_settings import BaseSettings, SettingsConfigDict

from token_verifier import IntrospectionTokenVerifier

logger = logging.getLogger(__name__)


class ResourceServerSettings(BaseSettings):

    model_config = SettingsConfigDict(env_prefix="MCP_RESOURCE_")

    # Server settings
    server_url: AnyHttpUrl = AnyHttpUrl("https://mcp.brooksmcmillin.com")

    host: str = "https://mcp.brooksmcmillin.com"
    port: int = 443

    # Authorization Server settings
    auth_server_url: AnyHttpUrl = AnyHttpUrl("https://mcp-auth.brooksmcmillin.com")
    auth_server_introspection_endpoint: str = "https://mcp-auth.brooksmcmillin.com/introspect"
    # No user endpoint needed - we get user data from token introspection

    # MCP settings
    mcp_scope: str = "read"

    # RFC 8707 resource validation
    oauth_strict: bool = False

    def __init__(self, **data):
        """Initialize settings with values from environment variables."""
        super().__init__(**data)


def create_resource_server(settings: ResourceServerSettings) -> FastMCP:
    """
    Create MCP Resource Server with token introspection.

    This server:
    1. Provides public MCP transport endpoint (/mcp) for discovery
    2. Validates tokens via Authorization Server introspection for tools
    3. Serves protected MCP tools and resources
    """
    # Create token verifier for introspection with RFC 8707 resource validation
    token_verifier = IntrospectionTokenVerifier(
        introspection_endpoint=settings.auth_server_introspection_endpoint,
        server_url=str(settings.server_url),
        validate_resource=settings.oauth_strict,  # Only validate when --oauth-strict is set
    )

    # Create FastMCP server with public transport, protected tools
    app = FastMCP(
        name="MCP Resource Server",
        instructions="Resource Server with public /mcp endpoint and protected tools",
        host=settings.host,
        port=settings.port,
        debug=True,
        token_verifier=token_verifier,
        auth=AuthSettings(
            issuer_url=settings.auth_server_url,
            required_scopes=[settings.mcp_scope],
            resource_server_url=settings.server_url,
            client_registration_options=ClientRegistrationOptions(enabled=True)
        ),
    )

    # Add OAuth discovery endpoints
    from starlette.responses import JSONResponse
    
    @app.get("/.well-known/oauth-authorization-server")
    async def oauth_authorization_server_metadata():
        """OAuth 2.0 Authorization Server Metadata (RFC 8414)"""
        return JSONResponse({
            "issuer": str(settings.auth_server_url),
            "authorization_endpoint": f"{settings.auth_server_url}/oauth/authorize",
            "token_endpoint": f"{settings.auth_server_url}/oauth/token",
            "introspection_endpoint": f"{settings.auth_server_url}/introspect",
            "scopes_supported": [settings.mcp_scope],
            "response_types_supported": ["code"],
            "grant_types_supported": ["authorization_code"],
            "token_endpoint_auth_methods_supported": ["client_secret_post"],
        })
    
    @app.get("/mcp/.well-known/oauth-protected-resource")
    async def oauth_protected_resource_metadata():
        """OAuth 2.0 Protected Resource Metadata (RFC 9908)"""
        return JSONResponse({
            "resource": str(settings.server_url),
            "authorization_servers": [str(settings.auth_server_url)],
            "scopes_supported": [settings.mcp_scope],
            "bearer_methods_supported": ["header"],
            "resource_documentation": f"{settings.server_url}/docs"
        })

    @app.tool()
    async def get_time() -> dict[str, Any]:
        """
        Get the current server time.

        This tool demonstrates that system information can be protected
        by OAuth authentication. User must be authenticated to access it.
        """
        # TODO: Implement tool-level authentication
        # For now, this tool is accessible without authentication
        # to allow Claude Code to connect to the server
        
        now = datetime.datetime.now()

        return {
            "current_time": now.isoformat(),
            "timezone": "UTC",  # Simplified for demo
            "timestamp": now.timestamp(),
            "formatted": now.strftime("%Y-%m-%d %H:%M:%S"),
        }

    return app


@click.command()
@click.option("--port", default=8001, help="Port to listen on")
@click.option("--auth-server", default="https://mcp-auth.brooksmcmillin.com", help="Authorization Server URL")
@click.option("--server-url", help="External server URL (for OAuth). Defaults to https://localhost:PORT")
@click.option(
    "--oauth-strict",
    is_flag=True,
    help="Enable RFC 8707 resource validation",
)
def main(port: int, auth_server: str, server_url: str, oauth_strict: bool) -> int:

    logging.basicConfig(level=logging.INFO)

    try:
        # Parse auth server URL
        auth_server_url = AnyHttpUrl(auth_server)

<<<<<<< HEAD
        # Create settings
        host = "0.0.0.0"
=======
        # Create settings  
        host = "0.0.0.0"  # Bind to all interfaces for reverse proxy
>>>>>>> d932ec47
        if server_url is None:
            server_url = f"https://{host}:{port}"
        settings = ResourceServerSettings(
            host=host,
            port=port,
            server_url=AnyHttpUrl(server_url),
            auth_server_url=auth_server_url,
            auth_server_introspection_endpoint=f"{auth_server}/introspect",
            oauth_strict=oauth_strict,
        )
    except ValueError as e:
        logger.error(f"Configuration error: {e}")
        logger.error("Make sure to provide a valid Authorization Server URL")
        return 1

    try:
        mcp_server = create_resource_server(settings)

        logger.info(f"🚀 MCP Resource Server running on {settings.server_url}")
        logger.info(f"🔑 Using Authorization Server: {settings.auth_server_url}")

        # Run the server - this should block and keep running
        mcp_server.run(transport="streamable-http")
        logger.info("Server stopped")
        return 0
    except Exception as e:
        logger.error(f"Server error: {e}")
        logger.exception("Exception details:")
        return 1


if __name__ == "__main__":
    main()  # type: ignore[call-arg]<|MERGE_RESOLUTION|>--- conflicted
+++ resolved
@@ -140,13 +140,8 @@
         # Parse auth server URL
         auth_server_url = AnyHttpUrl(auth_server)
 
-<<<<<<< HEAD
-        # Create settings
-        host = "0.0.0.0"
-=======
         # Create settings  
         host = "0.0.0.0"  # Bind to all interfaces for reverse proxy
->>>>>>> d932ec47
         if server_url is None:
             server_url = f"https://{host}:{port}"
         settings = ResourceServerSettings(
