--- conflicted
+++ resolved
@@ -26,19 +26,11 @@
 
 def get_api_client() -> TaskManagerAPI:
     """Get API client for authenticated user.
-<<<<<<< HEAD
-
-    Currently uses server credentials for all requests.
-    In a production system, this should be modified to use
-    user-specific authentication tokens.
-
-=======
     
     Currently uses server credentials for all requests.
     In a production system, this should be modified to use
     user-specific authentication tokens.
     
->>>>>>> bbab8678
     Returns:
         TaskManagerAPI: Authenticated API client
     """
@@ -117,13 +109,9 @@
         )
 
     @app.custom_route("/.well-known/oauth-authorization-server/mcp", methods=["GET"])
-<<<<<<< HEAD
     async def oauth_authorization_server_metadata_for_mcp(
         request: Request,
     ) -> JSONResponse:
-=======
-    async def oauth_authorization_server_metadata_for_mcp(request: Request) -> JSONResponse:
->>>>>>> bbab8678
         """Resource-specific OAuth 2.0 Authorization Server Metadata for /mcp resource"""
         auth_base = str(auth_server_url).rstrip("/")
         return JSONResponse(
@@ -166,17 +154,10 @@
     async def get_all_projects() -> str:
         """
         Get all projects from the task manager.
-<<<<<<< HEAD
-
-        Returns a list of all projects that the authenticated user has access to.
-        Each project includes its ID, name, description, and other metadata.
-
-=======
-        
+
         Returns a list of all projects that the authenticated user has access to.
         Each project includes its ID, name, description, and other metadata.
         
->>>>>>> bbab8678
         Returns:
             JSON string containing list of project objects with fields like id, name, description, created_at, etc.
         """
@@ -189,7 +170,6 @@
     async def get_all_tasks() -> str:
         """
         Get all tasks (todos) from the task manager.
-<<<<<<< HEAD
 
         Returns a list of all tasks that the authenticated user has access to.
         Each task includes its ID, title, description, status, priority, project assignment,
@@ -197,15 +177,7 @@
 
         Returns:
             JSON string containing list of task objects with fields like id, title, description, status,
-=======
-        
-        Returns a list of all tasks that the authenticated user has access to.
-        Each task includes its ID, title, description, status, priority, project assignment,
-        and other metadata.
-        
-        Returns:
-            JSON string containing list of task objects with fields like id, title, description, status, 
->>>>>>> bbab8678
+
             priority, project_id, due_date, created_at, etc.
         """
         tasks = get_api_client().get_todos().data
@@ -220,7 +192,6 @@
         description: str | None = None,
         priority: str = "medium",
         due_date: str | None = None,
-<<<<<<< HEAD
     ) -> str:
         """
         Create a new task in the task manager.
@@ -229,45 +200,25 @@
         The task will be assigned to the authenticated user and can optionally
         be associated with a project.
 
-=======
-    ):
-        """
-        Create a new task in the task manager.
-        
-        Creates a new task with the specified title and optional metadata.
-        The task will be assigned to the authenticated user and can optionally
-        be associated with a project.
-        
->>>>>>> bbab8678
         Args:
             title: The title/name of the task (required)
             project_id: Optional ID of the project to assign this task to
             description: Optional detailed description of the task
             priority: Priority level - one of "low", "medium", "high" (default: "medium")
             due_date: Optional due date in ISO format (YYYY-MM-DD or YYYY-MM-DDTHH:MM:SS)
-<<<<<<< HEAD
 
         Returns:
             The created task object with generated ID and other metadata
         """
         response = get_api_client().create_todo(
-=======
-        
-        Returns:
-            The created task object with generated ID and other metadata
-        """
-        return get_api_client().create_todo(
->>>>>>> bbab8678
+
             title=title,
             project_id=project_id,
             description=description,
             priority=priority,
             due_date=due_date,
         )
-<<<<<<< HEAD
         return json.dumps(response.data)
-=======
->>>>>>> bbab8678
 
     return app
 
@@ -288,27 +239,16 @@
     is_flag=True,
     help="Enable RFC 8707 resource validation",
 )
-<<<<<<< HEAD
 def main(port: int, auth_server: str, server_url: str | None = None, oauth_strict: bool = False) -> int:
     """
     Run the TaskManager MCP server.
 
-=======
-def main(port: int, auth_server: str, server_url: str, oauth_strict: bool) -> int:
-    """
-    Run the TaskManager MCP server.
-    
->>>>>>> bbab8678
     Args:
         port: Port to bind the server to
         auth_server: URL of the OAuth authorization server
         server_url: Public URL of this server (for OAuth callbacks)
         oauth_strict: Enable RFC 8707 resource validation
-<<<<<<< HEAD
-
-=======
-        
->>>>>>> bbab8678
+
     Returns:
         Exit code (0 for success, 1 for error)
     """
